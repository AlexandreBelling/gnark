--- conflicted
+++ resolved
@@ -41,13 +41,8 @@
 1. Implement the algorithm using our API (written in Go)
 2. Serialize the circuit in its R1CS form (`circuit.r1cs`) (in the `examples/cubic` subfolder, that would be `go run examples/cubic/cubic.go`)
 3. Run `gnark setup circuit.r1cs` to generate proving and verifying keys
-<<<<<<< HEAD
-4. Run `gnark prove circuit.r1cs --pk circuit.pk --input examples/cubic/input`to generate a proof
-5. Run `gnark verify circuit.proof --vk circuit.vk --input examples/cubic/input.public` to verify a proof
-=======
 4. Run `gnark prove circuit.r1cs --pk circuit.pk --input input`to generate a proof
 5. Run `gnark verify circuit.proof --vk circuit.vk --input input.public` to verify a proof
->>>>>>> b43690f6
 
 Note that, currently, the input file has a simple csv-like format:
 ```csv
