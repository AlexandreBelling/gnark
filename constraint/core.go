--- conflicted
+++ resolved
@@ -416,10 +416,10 @@
 	return SparseR1CIterator{cs: cs}
 }
 
-<<<<<<< HEAD
 func (cs *System) GetNbCommitments() int {
 	return len(cs.CommitmentInfo)
-=======
+}
+
 // bufPool is a pool of buffers used by getBuffer and putBuffer.
 // It is used to avoid allocating buffers for each constraint.
 var bufPool = sync.Pool{
@@ -445,5 +445,4 @@
 		panic("invalid entry in putBuffer")
 	}
 	bufPool.Put(buf)
->>>>>>> 5dae2c51
 }