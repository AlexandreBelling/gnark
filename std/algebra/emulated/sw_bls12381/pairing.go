--- conflicted
+++ resolved
@@ -750,15 +750,10 @@
 	res.C0.B0 = *pr.MulByElement(&l1.R1, yInv[1])
 	res.C1.B1 = *pr.Ext2.One()
 	// line evaluation at P
-<<<<<<< HEAD
-	l2.R0 = *pr.MulByElement(&l2.R0, xNegOverY[1])
-	l2.R1 = *pr.MulByElement(&l2.R1, yInv[1])
-=======
 	l2 = &lineEvaluation{
-		R0: *pr.MulByElement(&l2.R0, xNegOverY),
-		R1: *pr.MulByElement(&l2.R1, yInv),
-	}
->>>>>>> 3f137c7b
+		R0: *pr.MulByElement(&l2.R0, xNegOverY[1]),
+		R1: *pr.MulByElement(&l2.R1, yInv[1]),
+	}
 	// res = ℓ × ℓ
 	prodLines := pr.Mul014By014(&l2.R1, &l2.R0, &res.C0.B0, &res.C0.B1)
 	res = &fields_bls12381.E12{
@@ -797,15 +792,10 @@
 			// Qacc ← 2Qacc and l1 the tangent ℓ passing 2Qacc
 			Qacc, l1 = pr.doubleStep(Qacc)
 			// line evaluation at P
-<<<<<<< HEAD
-			l1.R0 = *pr.MulByElement(&l1.R0, xNegOverY[1])
-			l1.R1 = *pr.MulByElement(&l1.R1, yInv[1])
-=======
 			l1 = &lineEvaluation{
-				R0: *pr.MulByElement(&l1.R0, xNegOverY),
-				R1: *pr.MulByElement(&l1.R1, yInv),
+				R0: *pr.MulByElement(&l1.R0, xNegOverY[1]),
+				R1: *pr.MulByElement(&l1.R1, yInv[1]),
 			}
->>>>>>> 3f137c7b
 			// ℓ × res
 			res = pr.MulBy014(res, &l1.R1, &l1.R0)
 		} else {
@@ -822,23 +812,15 @@
 			// l2 the line ℓ passing (Qacc+Q) and Qacc
 			Qacc, l1, l2 = pr.doubleAndAddStep(Qacc, Q)
 			// line evaluation at P
-<<<<<<< HEAD
-			l1.R0 = *pr.MulByElement(&l1.R0, xNegOverY[1])
-			l1.R1 = *pr.MulByElement(&l1.R1, yInv[1])
-			// line evaluation at P
-			l2.R0 = *pr.MulByElement(&l2.R0, xNegOverY[1])
-			l2.R1 = *pr.MulByElement(&l2.R1, yInv[1])
-=======
 			l1 = &lineEvaluation{
-				R0: *pr.MulByElement(&l1.R0, xNegOverY),
-				R1: *pr.MulByElement(&l1.R1, yInv),
+				R0: *pr.MulByElement(&l1.R0, xNegOverY[1]),
+				R1: *pr.MulByElement(&l1.R1, yInv[1]),
 			}
 			// line evaluation at P
 			l2 = &lineEvaluation{
-				R0: *pr.MulByElement(&l2.R0, xNegOverY),
-				R1: *pr.MulByElement(&l2.R1, yInv),
+				R0: *pr.MulByElement(&l2.R0, xNegOverY[1]),
+				R1: *pr.MulByElement(&l2.R1, yInv[1]),
 			}
->>>>>>> 3f137c7b
 			// ℓ × ℓ
 			prodLines = pr.Mul014By014(&l1.R1, &l1.R0, &l2.R1, &l2.R0)
 			// (ℓ × ℓ) × res
@@ -852,15 +834,10 @@
 	// l1 the tangent ℓ passing 2Qacc
 	l1 = pr.tangentCompute(Qacc)
 	// line evaluation at P
-<<<<<<< HEAD
-	l1.R0 = *pr.MulByElement(&l1.R0, xNegOverY[1])
-	l1.R1 = *pr.MulByElement(&l1.R1, yInv[1])
-=======
 	l1 = &lineEvaluation{
-		R0: *pr.MulByElement(&l1.R0, xNegOverY),
-		R1: *pr.MulByElement(&l1.R1, yInv),
-	}
->>>>>>> 3f137c7b
+		R0: *pr.MulByElement(&l1.R0, xNegOverY[1]),
+		R1: *pr.MulByElement(&l1.R1, yInv[1]),
+	}
 	// ℓ × ℓ
 	prodLines = pr.Mul014By014(
 		&l1.R1,
