--- conflicted
+++ resolved
@@ -673,7 +673,6 @@
 
 }
 
-<<<<<<< HEAD
 // MillerLoopAndMul computes the Miller loop between P and Q
 // and multiplies it in 𝔽p¹² by previous.
 //
@@ -695,7 +694,8 @@
 	res := pr.finalExponentiation(e, false)
 	one := pr.One()
 	pr.AssertIsEqual(res, one)
-=======
+}
+
 // ----------------------------
 //	  Fixed-argument pairing
 // ----------------------------
@@ -994,5 +994,4 @@
 	}
 	res = pr.finalExponentiation(res, false)
 	return res, nil
->>>>>>> 8ce12ed1
 }