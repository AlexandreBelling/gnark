--- conflicted
+++ resolved
@@ -183,7 +183,10 @@
 	// first we express proof.LinearCombination in canonical form
 	// then we evaluate it at the required queries
 	// note (Alex) : no need to perform this inside the loop at all
-	linCombCanonical := FftInverse(api, proof.LinearCombination, proof.GenInvSmallDomainTensorCommitment, proof.SizeSmallDomainTensorCommitment)
+	linCombCanonical, err := FftInverse(api, proof.LinearCombination, proof.GenInvSmallDomainTensorCommitment, proof.SizeSmallDomainTensorCommitment)
+	if err != nil {
+		return err
+	}
 
 	// for each entry in the list -> it corresponds to the sampling
 	// set on which we probabilistically check that
@@ -214,20 +217,7 @@
 			linCombEncoded = api.Add(linCombEncoded, tmp)
 		}
 
-<<<<<<< HEAD
 		encodedLinComb := evalAtPower(
-=======
-		// entry i of the encoded linear combination
-		// first we express proof.LinearCombination in canonical form
-		// then we evaluate it at the required queries
-		linCombCanonical, err := FftInverse(api, proof.LinearCombination, proof.GenInvSmallDomainTensorCommitment, proof.SizeSmallDomainTensorCommitment)
-		if err != nil {
-			return err
-		}
-
-		var encodedLinComb frontend.Variable
-		encodedLinComb = evalAtPower(
->>>>>>> 53e745bb
 			api,
 			linCombCanonical,
 			proof.GenBigDomainTensorCommitment,
